--- conflicted
+++ resolved
@@ -3,7 +3,6 @@
 
 
 def main():
-<<<<<<< HEAD
 	database = 'fogcoap'
 	uri = 'mongodb://localhost'
 	if len(argv) >= 2:
@@ -14,10 +13,7 @@
 	
 	print(f'Connecting to database {database} on uri {uri}')
 	dm = fogcoap.DataManager(database, uri)
-=======
-	print('Connecting to database')
-	dm = fogcoap.DataManager('fogcoap')
->>>>>>> 9a483270
+
 	print('Starting broker')
 	broker = fogcoap.Broker(dm)
 	broker.run()
