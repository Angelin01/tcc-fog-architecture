import aiocoap as coap
import asyncio
import json
from gzip import compress, decompress
from sys import argv, exit
<<<<<<< HEAD
from cryptography.hazmat.backends import default_backend
from cryptography.hazmat.primitives import serialization
from cryptography.hazmat.primitives.asymmetric import ec
from cryptography.hazmat.primitives.hashes import SHA256


async def main(host: str, resource: str, method: coap.Code = coap.GET, payload: dict = None, priv_key: ec.EllipticCurvePrivateKey = None):
	compressed_payload = compress(json.dumps(payload, separators=(',', ':'), ensure_ascii=True).encode('ascii'), 9) if payload else ''
	
	# Sign message if a key was passed
	if priv_key is not None:
		signature = priv_key.sign(compressed_payload, ec.ECDSA(SHA256()))
		compressed_payload = len(signature).to_bytes(2, 'big') + signature + compressed_payload
	
=======


async def main(host: str, resource: str, method: coap.Code = coap.GET, payload: dict = None):
	compressed_payload = compress(json.dumps(payload, separators=(',', ':'), ensure_ascii=True).encode('ascii'), 9) if payload else ''
	# compressed_payload = json.dumps(payload, separators=(',', ':'), ensure_ascii=True).encode('ascii') if payload else b''
>>>>>>> 10022433
	protocol = await coap.Context.create_client_context()

	uri = f'coap://{host}/{resource}'

	request = coap.Message(code=method, uri=uri, payload=compressed_payload)

	print(f'Sending request to {uri} with method {method} and payload "{compressed_payload}"')

	try:
		response = await protocol.request(request).response
	except Exception as e:
		print('Failed to fetch resource:')
		print(e)
		exit(1)

	print(f'Response code: {response.code}\n'
	      f'Payload: {decompress(response.payload)}')


if __name__ == '__main__':
	if not 3 <= len(argv) <= 6:
		print(f'Usage: {argv[0]} host uri [method] [payload json str|file] [keyfile]')
		exit(1)

	HOST = argv[1]
	if not isinstance(HOST, str):
		print('Invalid host, must be a str')
		exit(1)
	HOST = HOST.rstrip('/')

	RESOURCE = argv[2]
	if not isinstance(RESOURCE, str):
		print('Invalid resource, must be a str')
		exit(1)
	RESOURCE = RESOURCE.lstrip('/')

	METHOD = coap.GET
	if len(argv) >= 4:
		if argv[3] == 'get' or argv[3] == 'GET':
			METHOD = coap.GET
		elif argv[3] == 'post' or argv[3] == 'POST':
			METHOD = coap.POST
		elif argv[3] == 'put' or argv[3] == 'PUT':
			METHOD = coap.PUT
		elif argv[3] == 'delete' or argv[3] == 'DELETE':
			METHOD = coap.DELETE
		else:
			print(f'Invalid method {argv[3]}, use GET POST PUT or DELETE')
			exit(1)

	PAYLOAD = None
	if len(argv) >= 5:
		try:
			PAYLOAD = json.loads(argv[4])
		except ValueError:
			try:
				with open(argv[4]) as json_file:
					PAYLOAD = json_file.read()
			except FileNotFoundError:
				print(f'{argv[4]} is not a valid JSON string or JSON file')
				exit(1)
				
	PRIV_KEY = None
	if len(argv) >= 6:
		try:
			with open(argv[5], 'rb') as key_file:
				PRIV_KEY = serialization.load_pem_private_key(key_file.read(), None, default_backend())
		except ValueError:
			print(f'{argv[5]} does not contain a valid PEM encoded ECC private key')
		except FileNotFoundError:
			print(f'Could not find or read file {argv[5]}')

	asyncio.run(main(HOST, RESOURCE, METHOD, PAYLOAD, PRIV_KEY))<|MERGE_RESOLUTION|>--- conflicted
+++ resolved
@@ -3,7 +3,7 @@
 import json
 from gzip import compress, decompress
 from sys import argv, exit
-<<<<<<< HEAD
+
 from cryptography.hazmat.backends import default_backend
 from cryptography.hazmat.primitives import serialization
 from cryptography.hazmat.primitives.asymmetric import ec
@@ -18,13 +18,6 @@
 		signature = priv_key.sign(compressed_payload, ec.ECDSA(SHA256()))
 		compressed_payload = len(signature).to_bytes(2, 'big') + signature + compressed_payload
 	
-=======
-
-
-async def main(host: str, resource: str, method: coap.Code = coap.GET, payload: dict = None):
-	compressed_payload = compress(json.dumps(payload, separators=(',', ':'), ensure_ascii=True).encode('ascii'), 9) if payload else ''
-	# compressed_payload = json.dumps(payload, separators=(',', ':'), ensure_ascii=True).encode('ascii') if payload else b''
->>>>>>> 10022433
 	protocol = await coap.Context.create_client_context()
 
 	uri = f'coap://{host}/{resource}'
